---
# init-examples/tasks/main.yml
- name: Install initialization script
  tags: init-examples
  copy: src=example_data.py dest=/tmp/example_data.py

- name: Install the countries shapefile
  tags: init-examples
  unarchive: src=TM_WORLD_BORDERS-0.3.zip dest=/tmp

- name: Initialize example database
  tags: init-examples
  command: sh -c "echo \"execfile('/tmp/example_data.py')\" | /scale/scale/manage.py shell"

- name: Build landsat-base docker image
  tags: init-examples
  docker_image:
    path: "/scale/dockerfiles/examples/landsat-base"
    name: "landsat-base"
    state: build
  become: true

- name: Build landsat-parse docker image
  tags: init-examples
  docker_image:
    path: "/scale/dockerfiles/examples/landsat-parse"
    name: "landsat-parse_1.0"
    tag: "dev"
    state: build
  become: true
  notify:
    - push landsat-parse

- name: Build landsat-ndwi docker image
  tags: init-examples
  docker_image:
    path: "/scale/dockerfiles/examples/landsat-ndwi"
    name: "landsat-ndwi_1.0"
    tag: "dev"
    state: build
  become: true
  notify:
    - push landsat-ndwi

- name: Build landsat-tiles docker image
  tags: init-examples
  docker_image:
    path: "/scale/dockerfiles/examples/landsat-tiles"
    name: "landsat-tiles_1.0"
    tag: "dev"
    state: build
  become: true
  notify:
    - push landsat-tiles

- name: Static example product web server
  tags: init-examples
  docker:
    name: example-web
    docker_api_version: '{{ docker_api_version }}'
    image: '{{ external_docker_registry }}httpd'
    state: reloaded
    restart_policy: always
    volumes:
      - '/exports:/usr/local/apache2/htdocs'
    ports:
      - '8080:80'
  become: true

<<<<<<< HEAD
- name: Example file uploader
  docker:
    name: file-uploader
    docker_api_version: '{{ docker_api_version }}'
    image: '{{ external_docker_registry }}yaasita/docker-jquery-file-upload'
    state: started
    restart_policy: always
=======
- name: File uploader
  tags: init-examples
  docker:
    name: file-upload
    docker_api_version: '{{ docker_api_version }}'
    image: '{{ external_docker_registry }}bigdatauniversity/file-upload'
    state: reloaded
    restart_policy: always
    env:
      SITE_NAME: 'Scale Sample Site'
      SITE_PASSWORD: 'admin'
>>>>>>> 85fab086
    volumes:
      - '/exports/ingest:/var/www/upload/server/php/files'
    ports:
      - '8081:80'
<<<<<<< HEAD
      - '22'
=======
>>>>>>> 85fab086
  become: true<|MERGE_RESOLUTION|>--- conflicted
+++ resolved
@@ -67,19 +67,12 @@
       - '8080:80'
   become: true
 
-<<<<<<< HEAD
 - name: Example file uploader
+  tags:
+    - init-examples
+    - file-upload
   docker:
     name: file-uploader
-    docker_api_version: '{{ docker_api_version }}'
-    image: '{{ external_docker_registry }}yaasita/docker-jquery-file-upload'
-    state: started
-    restart_policy: always
-=======
-- name: File uploader
-  tags: init-examples
-  docker:
-    name: file-upload
     docker_api_version: '{{ docker_api_version }}'
     image: '{{ external_docker_registry }}bigdatauniversity/file-upload'
     state: reloaded
@@ -87,13 +80,8 @@
     env:
       SITE_NAME: 'Scale Sample Site'
       SITE_PASSWORD: 'admin'
->>>>>>> 85fab086
     volumes:
       - '/exports/ingest:/var/www/upload/server/php/files'
     ports:
       - '8081:80'
-<<<<<<< HEAD
-      - '22'
-=======
->>>>>>> 85fab086
   become: true